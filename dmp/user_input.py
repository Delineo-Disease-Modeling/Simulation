import pandas as pd
import numpy as np
import csv
<<<<<<< HEAD
import os
from .simulation_functions import run_simulation, states, default_mean_time_interval, default_std_dev_time_interval, default_initial_state, transition_matrix

curdir = os.path.dirname(os.path.abspath(__file__))

# Read the entire CSV file into a pandas DataFrame
df = pd.read_csv(curdir + '/matrices.csv', header=None)
=======
from simulation_functions import run_simulation, default_initial_state
# , states, default_mean_time_interval, default_std_dev_time_interval, default_initial_state, transition_matrix

def process_dataframes(df, demographic_info):
    # Define the labels for the matrices
    matrix_labels = ["Transition Matrix", "Distribution Type", "Mean", "Standard Deviation", "Min Cut-Off", "Max Cut-Off"]

    # Define the number of rows for each matrix
    matrix_rows = 7

    # Split the DataFrame into separate matrices
    matrices = [df[i:i + matrix_rows] for i in range(0, df.shape[0], matrix_rows)]
>>>>>>> 292cb723

    # Assign each matrix to a label in a dictionary
    matrices_dict = {label: matrix.values.tolist() for label, matrix in zip(matrix_labels, matrices)}

    # Print out all the matrices
    # for label, matrix in matrices_dict.items():
    #     print(label)
    #     print(matrix)

    # Define the column names for the demographic info
    demo_cols = ["Sex", "Age", "Is_Vaccinated"]

    # print('Demographic Info')
    # print(demographic_info)

<<<<<<< HEAD
# Define the column names for the demographic info
demo_cols = ["Sex", "Age", "Comorbidity"]

if __name__ == '__main__':
    # Print out all the matrices
    for label, matrix in matrices_dict.items():
        print(label)
        print(matrix)

    print('Demographic Info')
    print(matrices_dict["Mean"])



def get_disease_matrix(person):
    demographic_info = [ person.sex, person.age, person.get_vaccinated() ]
    #demographic_info = pd.read_csv('demographic_info.csv', names=demo_cols)

    simulation_data = run_simulation(matrices_dict["Transition Matrix"], matrices_dict["Mean"], matrices_dict["Standard Deviation"], matrices_dict["Min Cut-Off"], matrices_dict["Max Cut-Off"], matrices_dict["Distribution Type"], default_initial_state, 20)

    return simulation_data
=======
    # print(matrices_dict["Mean"])
    simulation_data = run_simulation(
        matrices_dict["Transition Matrix"],
        matrices_dict["Mean"],
        matrices_dict["Standard Deviation"],
        matrices_dict["Min Cut-Off"],
        matrices_dict["Max Cut-Off"],
        matrices_dict["Distribution Type"],
        default_initial_state,
        20, 
        demographic_info["Age"].iloc[0], 
        demographic_info["Is_Vaccinated"].iloc[0]
    )

    output_dict = {}
    for state, total_time_steps in simulation_data:
        output_dict[state] = total_time_steps

    return output_dict

# Read the entire CSV file into a pandas DataFrame
df = pd.read_csv('matrices.csv', header=None)

# Read the demographic info from the CSV file
demo_cols = ["Sex", "Age", "Is_Vaccinated"]
demographic_info = pd.read_csv('demographic_info.csv', names=demo_cols)
result_dict = process_dataframes(df, demographic_info)

# Print the result dictionary
print(result_dict)
>>>>>>> 292cb723
<|MERGE_RESOLUTION|>--- conflicted
+++ resolved
@@ -1,17 +1,8 @@
 import pandas as pd
 import numpy as np
 import csv
-<<<<<<< HEAD
+from .simulation_functions import run_simulation, default_initial_state
 import os
-from .simulation_functions import run_simulation, states, default_mean_time_interval, default_std_dev_time_interval, default_initial_state, transition_matrix
-
-curdir = os.path.dirname(os.path.abspath(__file__))
-
-# Read the entire CSV file into a pandas DataFrame
-df = pd.read_csv(curdir + '/matrices.csv', header=None)
-=======
-from simulation_functions import run_simulation, default_initial_state
-# , states, default_mean_time_interval, default_std_dev_time_interval, default_initial_state, transition_matrix
 
 def process_dataframes(df, demographic_info):
     # Define the labels for the matrices
@@ -22,7 +13,6 @@
 
     # Split the DataFrame into separate matrices
     matrices = [df[i:i + matrix_rows] for i in range(0, df.shape[0], matrix_rows)]
->>>>>>> 292cb723
 
     # Assign each matrix to a label in a dictionary
     matrices_dict = {label: matrix.values.tolist() for label, matrix in zip(matrix_labels, matrices)}
@@ -38,29 +28,6 @@
     # print('Demographic Info')
     # print(demographic_info)
 
-<<<<<<< HEAD
-# Define the column names for the demographic info
-demo_cols = ["Sex", "Age", "Comorbidity"]
-
-if __name__ == '__main__':
-    # Print out all the matrices
-    for label, matrix in matrices_dict.items():
-        print(label)
-        print(matrix)
-
-    print('Demographic Info')
-    print(matrices_dict["Mean"])
-
-
-
-def get_disease_matrix(person):
-    demographic_info = [ person.sex, person.age, person.get_vaccinated() ]
-    #demographic_info = pd.read_csv('demographic_info.csv', names=demo_cols)
-
-    simulation_data = run_simulation(matrices_dict["Transition Matrix"], matrices_dict["Mean"], matrices_dict["Standard Deviation"], matrices_dict["Min Cut-Off"], matrices_dict["Max Cut-Off"], matrices_dict["Distribution Type"], default_initial_state, 20)
-
-    return simulation_data
-=======
     # print(matrices_dict["Mean"])
     simulation_data = run_simulation(
         matrices_dict["Transition Matrix"],
@@ -82,7 +49,8 @@
     return output_dict
 
 # Read the entire CSV file into a pandas DataFrame
-df = pd.read_csv('matrices.csv', header=None)
+curdir = os.path.dirname(os.path.abspath(__file__))
+df = pd.read_csv(curdir + '/matrices.csv', header=None)
 
 # Read the demographic info from the CSV file
 demo_cols = ["Sex", "Age", "Is_Vaccinated"]
@@ -90,5 +58,4 @@
 result_dict = process_dataframes(df, demographic_info)
 
 # Print the result dictionary
-print(result_dict)
->>>>>>> 292cb723
+print(result_dict)