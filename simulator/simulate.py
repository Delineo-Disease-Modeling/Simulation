<<<<<<< HEAD
from .pap import Person, Household, Facility, InfectionState, VaccinationState
from .infectionmgr import *
from .config import SIMULATION, INFECTION_MODEL
=======
from pap import Person, Household, Facility, InfectionState, VaccinationState
from infectionmgr import *
>>>>>>> 7772f276
from io import StringIO
import pandas as pd
import json
import os
from data_interface import load_people, load_places, load_sample_data
import requests

import random

curdir = os.path.dirname(os.path.abspath(__file__))

# Putting it all together, simulates each timestep
# We can choose to only simulate areas with infected people
class DiseaseSimulator:
    def __init__(self, timestep=None, intervention_weights={}):
        self.timestep = timestep or SIMULATION["default_timestep"]  # in minutes
        self.iv_weights = intervention_weights
        self.people = []
        self.households = []            # list of all houses
        self.facilities = []
    
    def add_person(self, person):
        self.people.append(person)
        
    def get_person(self, id):
        return next((p for p in self.people if p.id == id), None)
    
    def add_household(self, household):
        self.households.append(household)
    
    def get_household(self, id):
        return next((h for h in self.households if h.id == id), None)
    
    def add_facility(self, facility):
        self.facilities.append(facility)
    
    def get_facility(self, id):
        return next((f for f in self.facilities if f.id == id), None)

def move_people(simulator, items, is_household):
    for id, people in items:
        place = simulator.get_household(str(id)) if is_household else simulator.get_facility(str(id))
        if place is None:
            raise Exception(f"Place {id} was not found in the simulator data ({is_household})")

        for person_id in people:
            person = simulator.get_person(person_id)
            if person is None:
                raise Exception(f"Person {person_id} was not found in the simulator data")

            # If we hit capacity limit, then we are going to send the person home instead
            # Otherwise, if we are enforcing a lockdown, they may randomly decide to head home
            if not is_household:
                at_capacity = place.total_count >= place.capacity * simulator.iv_weights['capacity'] if place.capacity != -1 else False
                hit_lockdown = place != person.location and random.random() < simulator.iv_weights['lockdown']
                self_iso = person.get_state(InfectionState.SYMPTOMATIC) and random.random() < simulator.iv_weights['selfiso']
                if at_capacity or hit_lockdown or self_iso:
                    person.location.remove_member(person_id)
                    person.household.add_member(person)
                    person.location = person.household
                    continue

            person.location.remove_member(person_id)
            place.add_member(person)
            person.location = place

def run_simulator(location=None, max_length=None, interventions=None, save_file=False):
    # Use defaults from config if parameters not provided
    location = location or SIMULATION["default_location"]
    max_length = max_length or SIMULATION["default_max_length"]
    
    # Merge provided interventions with defaults
    default_interventions = SIMULATION["default_interventions"].copy()
    if interventions:
        default_interventions.update(interventions)
    interventions = default_interventions
    
    # Set random seed if user specifies
    if not interventions['randseed']:
        random.seed(0)
    
    #with open(curdir + f'/{location}/papdata.json') as file:
        #pap = json.load(file)
    
    # Load people and places from the DMP API
    pap = load_sample_data() # replace with pap = load_places() 
    people_data = pap['people']
    homes_data = pap['homes']
    places_data = pap['places']
    
    simulator = DiseaseSimulator(intervention_weights=interventions);
    
    for id, data in homes_data.items():
        simulator.add_household(Household(data['cbg'], id))

    for id, data in places_data.items():
        simulator.add_facility(Facility(id, data['cbg'], data['label'], data.get('capacity', -1)))
<<<<<<< HEAD

    # Get default infected IDs and variants from config
    default_infected = SIMULATION["default_infected_ids"]
    variants = SIMULATION["variants"]
=======
    
    
    default_infected = ['160', '43', '47', '4', '36', '9', '14', '19', '27', '22']

    # Define the variants we want to use
    # Disease progression is handled by the DMP API
    variants = ['Delta', 'Omicron']
>>>>>>> 7772f276
    
    # Ensure no more variants than infected individuals
    if len(variants) > len(default_infected):
        raise ValueError("Not enough infected IDs to assign each variant uniquely")

    # Randomly match infected IDs with variants
    random.shuffle(default_infected)
    variant_assignments = {id: variant for id, variant in zip(default_infected, variants)}

    for id, data in people_data.items():
        household = simulator.get_household(str(data['home']))
        if household is None:
            raise Exception(f"Person {id} is assigned to a house that does not exist ({data['home']})")
        person = Person(id, data['sex'], data['age'], household)
        
        # Infect person with a uniquely assigned variant
        if str(id) in variant_assignments:
            variant = variant_assignments[str(id)]
            person.states[variant] = InfectionState.INFECTED | InfectionState.INFECTIOUS
            initial_duration = INFECTION_MODEL["initial_timeline"]["duration"]
            person.timeline = {
                variant: {
                    InfectionState.INFECTED: InfectionTimeline(0, initial_duration),
                    InfectionState.INFECTIOUS: InfectionTimeline(0, initial_duration)  # Initial timeline until DMP updates it
                }
            }
        
        # Assign masked and vaccination states
        if random.random() < simulator.iv_weights['mask']:
            person.set_masked(True)
        
        # Maryland: 90% at least one dose, 78.3% fully vaccinated
        if random.random() < simulator.iv_weights['vaccine']:
            min_doses = SIMULATION["vaccination_options"]["min_doses"]
            max_doses = SIMULATION["vaccination_options"]["max_doses"]
            person.set_vaccinated(VaccinationState(random.randint(min_doses, max_doses)))
        
        simulator.add_person(person)
        household.add_member(person)
    
    # Create infection manager with DMP API
    infectionmgr = InfectionManager({}, people=simulator.people)
    
    with open(curdir + f'/{location}/patterns.json') as file:
        patterns = json.load(file)
        
    last_timestep = 0
    timestamps = list(patterns.keys())
    
    result = {}
    variantInfected = {variant: {} for variant in variants}
    
    movement_json = {}
    infectivity_json = {}

    while len(timestamps) > 0:
        if (last_timestep > max_length):
            break
        
        log_interval = SIMULATION["log_interval"]
        if last_timestep % log_interval == 0:
            print(f'Running movement simulator for timestep {last_timestep}')
        
        if last_timestep >= int(timestamps[0]):        
            data = patterns[timestamps[0]]
            move_people(simulator, data['homes'].items(), True)
            move_people(simulator, data['places'].items(), False)
            timestamps.pop(0)
        
        movement_json[last_timestep] = {  \
            "homes": { str(h.id):[p.id for p in h.population] for h in simulator.households if len(h.population) > 0 }, 
            "places": { str(f.id):[p.id for p in f.population] for f in simulator.facilities if len(f.population) > 0 } }
        
        newlyInfected = {}
        
        try:
            infectionmgr.run_model(1, None, last_timestep, variantInfected, newlyInfected)
        except Exception as e:
            print(f"Error during infection modeling at timestep {last_timestep}: {e}")
            print("Continuing to next timestep...")
            newlyInfected = {}
        
        infectivity_json[last_timestep] = {i:j for i,j in newlyInfected.items()}
        
        result[last_timestep] = {variant: dict(infected) for variant, infected in variantInfected.items()}
        last_timestep += simulator.timestep

    if save_file:
        #Print results for each variant
        for variant in variantInfected.keys():
           print(f"{variant} Infected:")
           print(variantInfected[variant])
    
        with open('results.json', 'w') as file:
            json.dump(result, file, indent=4)
            
        with open('results_movement.json', 'w') as file:
            json.dump(movement_json, file, indent=4)
            
        with open('results_infections.json', 'w') as file:
            json.dump(infectivity_json, file, indent=4)
    else:
        return {
            'result': {i:j for i,j in result.items() if i != 0},
            'movement': {i:j for i,j in movement_json.items() if i != 0}
        }

    return result<|MERGE_RESOLUTION|>--- conflicted
+++ resolved
@@ -1,11 +1,6 @@
-<<<<<<< HEAD
 from .pap import Person, Household, Facility, InfectionState, VaccinationState
 from .infectionmgr import *
 from .config import SIMULATION, INFECTION_MODEL
-=======
-from pap import Person, Household, Facility, InfectionState, VaccinationState
-from infectionmgr import *
->>>>>>> 7772f276
 from io import StringIO
 import pandas as pd
 import json
@@ -103,20 +98,10 @@
 
     for id, data in places_data.items():
         simulator.add_facility(Facility(id, data['cbg'], data['label'], data.get('capacity', -1)))
-<<<<<<< HEAD
 
     # Get default infected IDs and variants from config
     default_infected = SIMULATION["default_infected_ids"]
     variants = SIMULATION["variants"]
-=======
-    
-    
-    default_infected = ['160', '43', '47', '4', '36', '9', '14', '19', '27', '22']
-
-    # Define the variants we want to use
-    # Disease progression is handled by the DMP API
-    variants = ['Delta', 'Omicron']
->>>>>>> 7772f276
     
     # Ensure no more variants than infected individuals
     if len(variants) > len(default_infected):
