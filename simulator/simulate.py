from .pap import Person, Household, Facility, InfectionState, VaccinationState
from .infectionmgr import *
import json
import os

curdir = os.path.dirname(os.path.abspath(__file__))

# TODO: A way for users to call for interventions in the population
#   e.g: mask wearing, limit capacity, lockdowns/shutdowns, vaccinations
class InterventionManager:
    pass

# Putting it all together, simulates each timestep
# We can choose to only simulate areas with infected people
class DiseaseSimulator:
    def __init__(self, timestep=60, intervention_weights={}):
        self.timestep = timestep        # in minutes
        self.iv_weights = intervention_weights
        self.people = []
        self.households = []            # list of all houses
        self.facilities = []
    
    def add_person(self, person):
        self.people.append(person)
        
    def get_person(self, id):
        return next((p for p in self.people if p.id == id), None)
    
    def add_household(self, household):
        self.households.append(household)
    
    def get_household(self, id):
        return next((h for h in self.households if h.id == id), None)
    
    def add_facility(self, facility):
        self.facilities.append(facility)
    
    def get_facility(self, id):
        return next((f for f in self.facilities if f.id == id), None)

def move_people(simulator, items, is_household):
    for id, people in items:
        place = simulator.get_household(id) if is_household else simulator.get_facility(id)
        if place is None:
            raise Exception(f"Place {id} was not found in the simulator data ({is_household})")

        for person_id in people:
            person = simulator.get_person(person_id)
            if person is None:
                raise Exception(f"Person {person_id} was not found in the simulator data")

            # If we hit capacity limit, then we are going to send the person home instead
            # Otherwise, if we are enforcing a lockdown, they may randomly decide to head home
            if not is_household:
                at_capacity = place.total_count >= place.capacity * simulator.iv_weights['capacity'] if place.capacity != -1 else False
                hit_lockdown = place != person.location and random.random() < simulator.iv_weights['lockdown']
                if at_capacity or hit_lockdown:
                    person.location.remove_member(person_id)
                    person.household.add_member(person)
                    person.location = person.household
                    continue

            person.location.remove_member(person_id)
            place.add_member(person)
            person.location = place

def run_simulator(interventions):
    with open(curdir + '/papdata.json') as file:
        pap = json.load(file)
    
    simulator = DiseaseSimulator(intervention_weights=interventions);
    
    for id, data in pap['homes'].items():
        simulator.add_household(Household(data['cbg'], id))

    for id, data in pap['places'].items():
<<<<<<< HEAD
        simulator.add_facility(Facility(id, data['cbg'], data['label'], data.get('capacity', -1)))
=======
        facility = simulator.add_facility(Facility(id, data['cbg'], data['label'],50))
>>>>>>> 1a75fd54

    for id, data in pap['people'].items():
        household = simulator.get_household(data['home'])
        if household is None:
            raise Exception(f"Person {id} is assigned to a house that does not exist ({data['home']})")
        person = Person(id, data['sex'], data['age'], household)
        
        if id == '160':
            person.states['delta'] = InfectionState.INFECTED | InfectionState.INFECTIOUS
            person.timeline = {
                'delta': {
                    InfectionState.INFECTIOUS: InfectionTimeline(0, 4000)
                }
            }
        
        if id == '43':
            person.states['omicron'] = InfectionState.INFECTED | InfectionState.INFECTIOUS
            person.timeline = {
                'omicron': {
                    InfectionState.INFECTIOUS: InfectionTimeline(0, 4000)
                }
            }
        
        # Assign masked and vaccination states
        # TODO: Meet with Wanli for these values
        if random.random() < simulator.iv_weights['mask']:
            person.set_masked(True)
        
        # Maryland: 90% at least one dose, 78.3% fully vaccinated
        if random.random() < simulator.iv_weights['vaccine']:
            person.set_vaccinated(VaccinationState(random.randint(1, 2)))
        
        simulator.add_person(person)
        household.add_member(person)
            
    
    # Check to see that all people are accounted for in each house
    #for house in simulator.households:
    #    print(house.id, house.total_count)
    
    infectionmgr = InfectionManager(people=simulator.people)
    
<<<<<<< HEAD
    with open(curdir + '/patterns.json') as file:
=======
    with open('pattern_simple.json') as file:
>>>>>>> 1a75fd54
        patterns = json.load(file)

    last_timestep = 0
    timestamps = list(patterns.keys())
    
    result = {}
    
    while len(timestamps) > 0:
        if last_timestep >= int(timestamps[0]):        
            data = patterns[timestamps[0]]
            
            # Move people to homes for this timestep
            move_people(simulator, data['homes'].items(), True)
            
            # Move people to facilities for this timestep
            move_people(simulator, data['places'].items(), False)
            
            infectionmgr.run_model(last_timestep)
            
            result[last_timestep] = { 'omicron': [], 'delta': [] }
            for p in simulator.people:
                for disease, state in p.states.items():
                    if InfectionState.INFECTED in state:
                        result[last_timestep][disease].append(p.id)
            
            timestamps.pop(0)
                    
        last_timestep += simulator.timestep

    return result

if __name__ == '__main__':
    run_simulator({
        'mask': 0.4,
        'vaccine': 0.2,
        'capacity': 1.0,
        'lockdown': 0.5
    })<|MERGE_RESOLUTION|>--- conflicted
+++ resolved
@@ -74,11 +74,7 @@
         simulator.add_household(Household(data['cbg'], id))
 
     for id, data in pap['places'].items():
-<<<<<<< HEAD
         simulator.add_facility(Facility(id, data['cbg'], data['label'], data.get('capacity', -1)))
-=======
-        facility = simulator.add_facility(Facility(id, data['cbg'], data['label'],50))
->>>>>>> 1a75fd54
 
     for id, data in pap['people'].items():
         household = simulator.get_household(data['home'])
@@ -121,11 +117,7 @@
     
     infectionmgr = InfectionManager(people=simulator.people)
     
-<<<<<<< HEAD
     with open(curdir + '/patterns.json') as file:
-=======
-    with open('pattern_simple.json') as file:
->>>>>>> 1a75fd54
         patterns = json.load(file)
 
     last_timestep = 0
